<<<<<<< HEAD
from fastjwt.types import RequestToken
from fastjwt.fastjwt import FastJWT
from fastjwt.settings import FastJWTConfig
from fastjwt.settings import FastJWTConfigDict

__version__ = "0.1.0"
=======
__version__ = "0.0.0"
>>>>>>> a8afb443
<|MERGE_RESOLUTION|>--- conflicted
+++ resolved
@@ -1,10 +1,6 @@
-<<<<<<< HEAD
 from fastjwt.types import RequestToken
 from fastjwt.fastjwt import FastJWT
 from fastjwt.settings import FastJWTConfig
 from fastjwt.settings import FastJWTConfigDict
 
-__version__ = "0.1.0"
-=======
-__version__ = "0.0.0"
->>>>>>> a8afb443
+__version__ = "0.0.0"